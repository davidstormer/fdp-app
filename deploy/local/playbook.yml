---
  - name: "Provision local development environment"
    hosts: localhost
    connection: local
    tasks:

      - name: "Install os package dependencies"
        apt:
          pkg: python3-pip, gcc, python3-dev, libpq-dev, python3-wheel, python3-venv, postgresql-12, firefox, xvfb

      - name: "Initialize database"
        become: yes
        become_user: postgres
        shell: |
          psql < /vagrant/deploy/local/init_db.sql
          psql -d template1 -c 'CREATE EXTENSION pg_trgm;' # Enable trigram similarity extension in test databases

      - name: "Start app config file"
        copy:
          src: "/vagrant/fdp/settings_example.py"
          dest: "/vagrant/fdp/settings.py"

      - name: "Add settings to app config file"
        blockinfile:
          path: "/vagrant/fdp/settings.py"
          block: |
            DATABASES['default']['PASSWORD'] = 'opensesame'
            SECRET_KEY = 'opensesame'
            QUERYSTRING_PASSWORD = 'ymllgljp//NRW9W7INVajTBS46oBpt0NLPfr7yQ6PEw='
            SESSION_COOKIE_AGE = 60 * 60 * 24 * 14 # So that I don’t have to authenticate over and over again while I’m doing work

      - name: "Set up python runtime environment"
        shell: |
          cd /home/vagrant
          python3 -m venv /home/vagrant/venv-vagrant
        become: true
        become_user: vagrant
        args:
          creates: /home/vagrant/venv-vagrant

      - name: "Install python dependencies"
        pip:
          requirements: "/vagrant/requirements.txt"
          virtualenv: "/home/vagrant/venv-vagrant"

      - name: "Set permissions on manage.py"
        file:
          path: /vagrant/manage.py
          mode: a+x

      - name: "Run Django database model migrations"
        shell: |
          /home/vagrant/venv-vagrant/bin/python /vagrant/manage.py migrate

      - name: "Set up media directory"
        file:
          state: directory
          path: /media
          owner: vagrant
          group: vagrant

      - name: "Set up static directory"
        file:
          state: directory
          path: /static
          owner: vagrant
          group: vagrant

      - name: "Load demo data records"
        become: true
        become_user: vagrant
        shell: |
          /home/vagrant/venv-vagrant/bin/python /vagrant/manage.py loaddata --ignorenonexistent /vagrant/deploy/local/demo_data/fixture.json

      - name: "Load demo data files"
        become: true
        become_user: vagrant
        copy:
          src: /vagrant/deploy/local/demo_data/media/
          dest: /media/

      - name: "Set up shell to automatically load venv and cd into project root, and settings for tests"
        blockinfile:
          path: "/home/vagrant/.profile"
          block: |
            export FDP_SECRET_KEY='opensesame'
            export FDP_QUERYSTRING_PASSWORD='ymllgljp//NRW9W7INVajTBS46oBpt0NLPfr7yQ6PEw='
            source /home/vagrant/venv-vagrant/bin/activate
            cd /vagrant

<<<<<<< HEAD
      - name: "Install Redis server (used by Celery)"
=======
      - name: "Install Redis server (used by Celery) and set up celery log path"
>>>>>>> 9d30816f
        shell: |
          curl -fsSL https://packages.redis.io/gpg | gpg --dearmor -o /usr/share/keyrings/redis-archive-keyring.gpg
          echo "deb [signed-by=/usr/share/keyrings/redis-archive-keyring.gpg] https://packages.redis.io/deb stretch main" | tee /etc/apt/sources.list.d/redis.list
          apt-get update
          apt-get install -y redis
<<<<<<< HEAD
=======
          mkdir /var/log/celery
          chown vagrant.vagrant /var/log/celery
>>>>>>> 9d30816f

      - name: "Add helpful instructions on next steps using local instance"
        blockinfile:
          path: /etc/motd
          create: yes
          marker: ""
          block: |
            ~~~~~~~~~~~~~~~~~~~~~~~~~~~~~~~~~~~~~~~~~~~~~~~~~~~~~~~~~

            FULL DISCLOSURE PROJECT App local development environment
            WARNING: Do not use this environment for production!

            Add the first user with this command:
            'python manage.py createsuperuser  --email admin@localhost'

            Then run the testing web server:
            'python manage.py runserver 0.0.0.0:8000'

            Then point your browser to 'localhost:8000' to see the FDP Application

<<<<<<< HEAD
            To test the Celery background tasks manager on imports and exports run:
            'celery -A importer_narwhal.celerytasks worker -l INFO'
=======
            > To test the Celery background tasks manager on imports and exports run:
            > 'sudo service redis-server start'
            > 'celery --app importer_narwhal.celerytasks worker -l INFO'
>>>>>>> 9d30816f

      - name: "Install python tests dependencies"
        pip:
          requirements: "/vagrant/functional_tests/requirements.txt"
          virtualenv: "/home/vagrant/venv-vagrant"
        become: true
        become_user: vagrant

      - name: "Install selenium driver"
        shell: |
          cd /home/vagrant/venv-vagrant/bin/
          wget https://github.com/mozilla/geckodriver/releases/download/v0.30.0/geckodriver-v0.30.0-linux64.tar.gz
          tar xvzf geckodriver-*-linux64.tar.gz
        become: true
        become_user: vagrant<|MERGE_RESOLUTION|>--- conflicted
+++ resolved
@@ -88,21 +88,14 @@
             source /home/vagrant/venv-vagrant/bin/activate
             cd /vagrant
 
-<<<<<<< HEAD
-      - name: "Install Redis server (used by Celery)"
-=======
       - name: "Install Redis server (used by Celery) and set up celery log path"
->>>>>>> 9d30816f
         shell: |
           curl -fsSL https://packages.redis.io/gpg | gpg --dearmor -o /usr/share/keyrings/redis-archive-keyring.gpg
           echo "deb [signed-by=/usr/share/keyrings/redis-archive-keyring.gpg] https://packages.redis.io/deb stretch main" | tee /etc/apt/sources.list.d/redis.list
           apt-get update
           apt-get install -y redis
-<<<<<<< HEAD
-=======
           mkdir /var/log/celery
           chown vagrant.vagrant /var/log/celery
->>>>>>> 9d30816f
 
       - name: "Add helpful instructions on next steps using local instance"
         blockinfile:
@@ -123,14 +116,9 @@
 
             Then point your browser to 'localhost:8000' to see the FDP Application
 
-<<<<<<< HEAD
-            To test the Celery background tasks manager on imports and exports run:
-            'celery -A importer_narwhal.celerytasks worker -l INFO'
-=======
             > To test the Celery background tasks manager on imports and exports run:
             > 'sudo service redis-server start'
             > 'celery --app importer_narwhal.celerytasks worker -l INFO'
->>>>>>> 9d30816f
 
       - name: "Install python tests dependencies"
         pip:
