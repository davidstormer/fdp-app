--- conflicted
+++ resolved
@@ -1119,7 +1119,7 @@
         #: Model fields that are excluded here must be passed into the validated_data dictionary through the
         # self.custom_validated_data dictionary attribute, before the super's create(...) method is called.
         exclude = FdpModelSerializer.excluded_fields + [
-            'belongs_to_grouping', 'cease_date', 'counties', 'description', 'inception_date', 'is_inactive'
+            'belongs_to_grouping', 'cease_date', 'code', 'counties', 'description', 'inception_date', 'is_inactive'
         ]
 
 
@@ -1921,10 +1921,6 @@
         :return: True if record is valid, false if record is invalid.
         """
         self._convert_null_to_blank(field_name='description')
-<<<<<<< HEAD
-        self._convert_null_to_blank(field_name='name')
-=======
->>>>>>> df6eb9de
         # validate the given the content type by its name, and add it as a model instance if it does not already
         # exist, and then place the value into self.initial_data
         self._validate_foreign_key_by_name(
@@ -1933,14 +1929,11 @@
             create_unknown=False,
             raise_exception=False
         )
-<<<<<<< HEAD
-=======
         # content must have a name
         content_name_field = 'name'
         content_name = self.initial_data.get(content_name_field, '')
         if not content_name:
             self.initial_data[content_name_field] = str(_('Unnamed'))
->>>>>>> df6eb9de
         # validate record
         is_valid = super(ContentAirTableSerializer, self).is_valid(raise_exception=raise_exception)
         # record is valid
