--- conflicted
+++ resolved
@@ -624,11 +624,7 @@
                 self._do_post(c=client, url=url, data=data, expected_status_code=302, login_startswith=done_url)
                 # assert that no more password resets were made
                 self.assertEqual(PasswordReset.objects.all().count(), max_password_resets)
-<<<<<<< HEAD
-                print(_('Preceding password reset was successfully blocked'))
-=======
                 logger.debug(_('Preceding password reset was successfully blocked'))
->>>>>>> 14deb18c
                 PasswordReset.objects.all().delete()
                 self.assertEqual(PasswordReset.objects.all().count(), 0)
                 # test changing own password
