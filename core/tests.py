from django.db import transaction
from django.utils.translation import ugettext_lazy as _
from inheritable.models import AbstractUrlValidator
from inheritable.tests import AbstractTestCase, local_test_settings_required
from django.test import TestCase
from fdpuser.models import FdpOrganization, FdpUser
from .models import Person, PersonContact, PersonAlias, PersonPhoto, PersonIdentifier, PersonTitle, \
    PersonRelationship, PersonPayment, PersonGrouping, PersonIncident, GroupingIncident, Grouping, Incident
from supporting.models import PersonIdentifierType, Title, PersonRelationshipType
import logging

logger = logging.getLogger(__name__)


class CoreTestCase(AbstractTestCase):
    """ Performs following tests:

    (1) Test for Admin Changelist, Create Instance, Change Instance, Delete Instance and History Views all permutations
    of user roles, confidentiality levels and relevant models:
            (A) Person has different levels of confidentiality
            (B) Incident has different levels of confidentiality

    (2) Test for Download PersonPhoto View for all permutations of user roles and confidentiality levels.

    """
    @classmethod
    def setUpTestData(cls):
        """ Create the categories that are necessary for typing the data to be created during tests.

        :return: Nothing.
        """
        if not PersonIdentifierType.objects.all().exists():
            PersonIdentifierType.objects.create(name='PersonIdentifierType1')
        if not Title.objects.all().exists():
            Title.objects.create(name='Title1')
        if not PersonRelationshipType.objects.all().exists():
            PersonRelationshipType.objects.create(name='PersonRelationshipType1')
        if not Grouping.objects.all().exists():
            Grouping.objects.create(name='Grouping1', **cls._is_law_dict)

    def setUp(self):
        """ Ensure data required for tests has been created.

        :return: Nothing.
        """
        # skip setup and tests unless configuration is compatible
        super().setUp()
        self.assertTrue(PersonIdentifierType.objects.all().exists())
        self.assertTrue(Title.objects.all().exists())
        self.assertTrue(Grouping.objects.all().exists())

    def __add_only_person_photos_data(self, fdp_org):
        """ Add person photos for persons with different confidential levels to the test database.

        :param fdp_org: FDP organization to use for some of the persons.
        :return: Dictionary containing unique names and primary keys for the person photos with different
        confidentiality levels.
        """
        self.assertEqual(Person.objects.all().count(), 0)
        person_photo_ids = {}
        for i, confidential in enumerate(self._confidentials):
            name = confidential[self._name_key]
            person = Person.objects.create(
                name=name,
                **self._is_law_dict,
                for_admin_only=confidential[self._for_admin_only_key],
                for_host_only=confidential[self._for_host_only_key]
            )
            self._confidentials[i][self._pk_key] = person.pk
            if confidential[self._has_fdp_org_key]:
                person.fdp_organizations.add(fdp_org)
            person_photo_ids[name] = (
                PersonPhoto.objects.create(
                    photo='{b}{f}'.format(b=AbstractUrlValidator.PERSON_PHOTO_BASE_URL, f='dummy{i}.txt'.format(i=i)),
                    person=person
                )
            ).pk
        return person_photo_ids

    def __add_persons_related_data(self, fdp_org):
        """ Add persons with different confidential levels, and their related data, to the test database.

        :param fdp_org: FDP organization to use for some of the persons.
        :return: List of tuples including models and primary keys for instances referencing persons.
        """
        self.assertEqual(Person.objects.all().count(), 0)
        person_identifier_type = PersonIdentifierType.objects.all()[0]
        person_relationship_type = PersonRelationshipType.objects.all()[0]
        title = Title.objects.all()[0]
        grouping = Grouping.objects.all()[0]
        # create data without restrictions
        unrestricted_person = Person.objects.create(name='Name1', **self._is_law_dict, **self._not_confidential_dict)
        unrestricted_person_link_dict = {'person': unrestricted_person}
        unrestricted_person_contact = PersonContact.objects.create(**unrestricted_person_link_dict)
        unrestricted_person_alias = PersonAlias.objects.create(name='Alias1', **unrestricted_person_link_dict)
        num_of_photos = PersonPhoto.objects.all().count()
        unrestricted_person_photo = PersonPhoto.objects.create(
            photo='/y{i}.jpg'.format(i=num_of_photos), **unrestricted_person_link_dict
        )
        unrestricted_person_identifier = PersonIdentifier.objects.create(
            identifier='0123456', person_identifier_type=person_identifier_type, **unrestricted_person_link_dict
        )
        unrestricted_person_title = PersonTitle.objects.create(title=title, **unrestricted_person_link_dict)
        another_unrestricted_person = Person.objects.create(
            name='Name2', **self._is_law_dict, **self._not_confidential_dict
        )
        unrestricted_person_relationship = PersonRelationship.objects.create(
            subject_person=unrestricted_person, object_person=another_unrestricted_person, type=person_relationship_type
        )
        unrestricted_person_payment = PersonPayment.objects.create(**unrestricted_person_link_dict)
        unrestricted_person_grouping = PersonGrouping.objects.create(grouping=grouping, **unrestricted_person_link_dict)
        unrestricted_incident = Incident.objects.create(description='Desc1', **self._not_confidential_dict)
        unrestricted_person_incident = PersonIncident.objects.create(
            incident=unrestricted_incident, **unrestricted_person_link_dict
        )
        # create data with restrictions
        # dictionaries containing data with different confidentiality levels
        person_ids = {}
        person_contact_ids = {}
        person_alias_ids = {}
        person_photo_ids = {}
        person_identifier_ids = {}
        person_title_ids = {}
        person_relationship_ids = {}
        person_payment_ids = {}
        person_grouping_ids = {}
        person_incident_ids = {}
        for i, confidential in enumerate(self._confidentials):
            name = confidential[self._name_key]
            person = Person.objects.create(
                name=name,
                **self._is_law_dict,
                for_admin_only=confidential[self._for_admin_only_key],
                for_host_only=confidential[self._for_host_only_key]
            )
            self._confidentials[i][self._pk_key] = person.pk
            if confidential[self._has_fdp_org_key]:
                person.fdp_organizations.add(fdp_org)
            person_ids[name] = person.pk
            # connect person to data
            restricted_person_link_dict = {'person': person}
            person_contact_ids[name] = (PersonContact.objects.create(**restricted_person_link_dict)).pk
            person_alias_ids[name] = (PersonAlias.objects.create(name='SomeAlias', **restricted_person_link_dict)).pk
            num_of_photos = PersonPhoto.objects.all().count()
            person_photo_ids[name] = (
                PersonPhoto.objects.create(photo='/y{i}.jpg'.format(i=num_of_photos), **restricted_person_link_dict)
            ).pk
            person_identifier_ids[name] = (
                PersonIdentifier.objects.create(
                    identifier='987654', person_identifier_type=person_identifier_type, **restricted_person_link_dict
                )
            ).pk
            person_title_ids[name] = (PersonTitle.objects.create(title=title, **restricted_person_link_dict)).pk
            # create other persons for relationships
            another_unrestricted_person = Person.objects.create(
                name='Name2', **self._is_law_dict, **self._not_confidential_dict
            )
            person_relationship_ids[name] = (
                PersonRelationship.objects.create(
                    subject_person=person, object_person=another_unrestricted_person, type=person_relationship_type
                )
            ).pk
            person_payment_ids[name] = (PersonPayment.objects.create(**restricted_person_link_dict)).pk
            person_grouping_ids[name] = (
                PersonGrouping.objects.create(grouping=grouping, **restricted_person_link_dict)
            ).pk
            unrestricted_incident = Incident.objects.create(description='Desc2', **self._not_confidential_dict)
            person_incident = PersonIncident.objects.create(
                incident=unrestricted_incident, **restricted_person_link_dict
            )
            person_incident_ids[name] = person_incident.pk
        return [
            (Person, person_ids, None),
            (PersonContact, person_contact_ids, unrestricted_person_contact.pk),
            (PersonAlias, person_alias_ids, unrestricted_person_alias.pk),
            (PersonPhoto, person_photo_ids, unrestricted_person_photo.pk),
            (PersonIdentifier, person_identifier_ids, unrestricted_person_identifier.pk),
            (PersonTitle, person_title_ids, unrestricted_person_title.pk),
            (PersonRelationship, person_relationship_ids, unrestricted_person_relationship.pk),
            (PersonPayment, person_payment_ids, unrestricted_person_payment.pk),
            (PersonGrouping, person_grouping_ids, unrestricted_person_grouping.pk),
            (PersonIncident, person_incident_ids, unrestricted_person_incident.pk),
        ]

    def __add_incidents_related_data(self, fdp_org):
        """ Add incidents with different confidential levels, and their related data, to the test database.

        :param fdp_org: FDP organization to use for some of the incidents.
        :return: List of tuples including models and primary keys for instances referencing incidents.
        """
        self.assertEqual(Incident.objects.all().count(), 0)
        grouping = Grouping.objects.all()[0]
        # create data without restrictions
        unrestricted_incident = Incident.objects.create(description='Desc1', **self._not_confidential_dict)
        unrestricted_incident_link_dict = {'incident': unrestricted_incident}
        unrestricted_grouping_incident = GroupingIncident.objects.create(
            grouping=grouping, **unrestricted_incident_link_dict
        )
        unrestricted_person = Person.objects.create(
            name='Name1', **self._is_law_dict, **self._not_confidential_dict
        )
        unrestricted_person_incident = PersonIncident.objects.create(
            person=unrestricted_person, **unrestricted_incident_link_dict
        )
        # create data with restrictions
        # dictionaries containing data with different confidentiality levels
        incident_ids = {}
        grouping_incident_ids = {}
        person_incident_ids = {}
        for i, confidential in enumerate(self._confidentials):
            name = confidential[self._name_key]
            incident = Incident.objects.create(
                description=name,
                for_admin_only=confidential[self._for_admin_only_key],
                for_host_only=confidential[self._for_host_only_key]
            )
            self._confidentials[i][self._pk_key] = incident.pk
            if confidential[self._has_fdp_org_key]:
                incident.fdp_organizations.add(fdp_org)
            incident_ids[name] = incident.pk
            # connect incidents to data
            restricted_incident_link_dict = {'incident': incident}
            grouping_incident = GroupingIncident.objects.create(grouping=grouping, **restricted_incident_link_dict)
            grouping_incident_ids[name] = grouping_incident.pk
            # create person for person-incidents
            another_person = Person.objects.create(name='Name2', **self._is_law_dict, **self._not_confidential_dict)
            person_incident = PersonIncident.objects.create(person=another_person, **restricted_incident_link_dict)
            person_incident_ids[name] = person_incident.pk
        return [
            (Incident, incident_ids, None),
            (GroupingIncident, grouping_incident_ids, unrestricted_grouping_incident.pk),
            (PersonIncident, person_incident_ids, unrestricted_person_incident.pk),
        ]

    def __delete_only_persons_data(self):
        """ Removes all persons from the test database.

        :return: Nothing.
        """
        PersonPhoto.objects.all().delete()
        Person.objects.all().delete()
        self.assertEqual(Person.objects.all().count(), 0)

    def __delete_persons_related_data(self):
        """ Removes all persons and related data from the test database.

        :return: Nothing.
        """
        PersonIncident.objects.all().delete()
        Incident.objects.all().delete()
        PersonGrouping.objects.all().delete()
        PersonPayment.objects.all().delete()
        PersonRelationship.objects.all().delete()
        PersonTitle.objects.all().delete()
        PersonIdentifier.objects.all().delete()
        PersonPhoto.objects.all().delete()
        PersonAlias.objects.all().delete()
        PersonContact.objects.all().delete()
        Person.objects.all().delete()
        self.assertEqual(Person.objects.all().count(), 0)

    def __delete_incidents_related_data(self):
        """ Removes all incidents and related data from the test database.

        :return: Nothing.
        """
        PersonIncident.objects.all().delete()
        GroupingIncident.objects.all().delete()
        Incident.objects.all().delete()
        Person.objects.all().delete()
        self.assertEqual(Incident.objects.all().count(), 0)

    def __test_download_person_photo_view(self, fdp_org, other_fdp_org):
        """ Test for Download Person Photo View for all permutations of user roles and confidentiality levels.

        :param fdp_org: FDP organization that may be linked to users and data.
        :param other_fdp_org: Another FDP organization that may be linked to users and data.
        :return: Nothing
        """
        # add person photos with persons with different confidentiality levels
        person_photo_ids = self.__add_only_person_photos_data(fdp_org=fdp_org)
        # number of users already in database
        num_of_users = FdpUser.objects.all().count() + 1
        # test for all user types
        for i, user_role in enumerate(self._user_roles):
            # skip for anonymous user
            if user_role[self._is_anonymous_key]:
                continue
            # create the FDP user in the test database
            fdp_user = self._create_fdp_user(
                is_host=user_role[self._is_host_key],
                is_administrator=user_role[self._is_administrator_key],
                is_superuser=user_role[self._is_superuser_key],
                email_counter=i + num_of_users
            )
            # keyword arguments to expand as parameters into the check methods below
            check_params = {
                'fdp_user': fdp_user,
                'fdp_org': fdp_org,
                'id_map_dict': person_photo_ids,
                'view_name': 'core:download_person_photo',
                'model_to_download': PersonPhoto,
                'field_with_file': 'photo',
                'base_url': AbstractUrlValidator.PERSON_PHOTO_BASE_URL,
                'expected_err_str': 'User does not have access to person photo'
            }
            # check data for FDP user without FDP org
            self._print_download_view_start_without_org(model_txt='person photo', user_role=user_role)
            self._check_if_can_download(**check_params)
            # change FDP user's organization
            fdp_user.fdp_organization = fdp_org
            fdp_user.full_clean()
            fdp_user.save()
            # check data for FDP user with FDP org
            self._print_download_view_start_with_right_org(model_txt='person photo', user_role=user_role)
            self._check_if_can_download(**check_params)
            # change FDP user's organization
            fdp_user.fdp_organization = other_fdp_org
            fdp_user.full_clean()
            fdp_user.save()
            # check data for FDP user with FDP org
            self._print_download_view_start_with_wrong_org(model_txt='person photo', user_role=user_role)
            self._check_if_can_download(**check_params)
        # remove person photos with different confidentiality levels
        self.__delete_only_persons_data()

    def __test_person_admin_views(self, fdp_org, other_fdp_org):
        """ Test for Admin Changelist, Create Instance, Change Instance, Delete Instance and History Views all
        permutations of user roles, confidentiality levels and models linked to Person directly and indirectly.

        :param fdp_org: FDP organization that may be linked to users and data.
        :param other_fdp_org: Another FDP organization that may be linked to users and data.
        :return: Nothing
        """
        # add persons with different confidentiality levels
        models = self.__add_persons_related_data(fdp_org=fdp_org)
        # number of users already in database
        num_of_users = FdpUser.objects.all().count() + 1
        # test for all user types
        for i, user_role in enumerate(self._user_roles):
            # skip for anonymous user
            if user_role[self._is_anonymous_key]:
                continue
            # create the FDP user in the test database
            fdp_user = self._create_fdp_user(
                is_host=user_role[self._is_host_key],
                is_administrator=user_role[self._is_administrator_key],
                is_superuser=user_role[self._is_superuser_key],
                email_counter=i + num_of_users
            )
            # keyword arguments to expand as parameters into the check methods below
            check_params = {
                'fdp_user': fdp_user,
                'fdp_org': fdp_org,
                'password': self._password,
                'related_text': 'person',
                'models_to_test': models
            }
            # check data for FDP user without FDP org
            self._print_changelist_start_without_org(model_txt='person', user_role=user_role)
            self._check_admin_change_list_views(models_where_data_never_appears=[], **check_params)
            self._print_create_instance_start_without_org(model_txt='person', user_role=user_role)
            self._check_admin_create_instance_views(models_where_data_never_appears=[Person], **check_params)
            self._print_load_change_instance_start_without_org(model_txt='person', user_role=user_role)
            self._load_admin_change_instance_views(**check_params)
            self._print_change_instance_start_without_org(model_txt='person', user_role=user_role)
            self._check_admin_change_instance_views(models_where_data_never_appears=[Person], **check_params)
            self._print_load_history_start_without_org(model_txt='person', user_role=user_role)
            self._load_admin_history_views(**check_params)
            self._print_load_delete_start_without_org(model_txt='person', user_role=user_role)
            self._load_admin_delete_views(**check_params)
            # change FDP user's organization
            fdp_user.fdp_organization = fdp_org
            fdp_user.full_clean()
            fdp_user.save()
            # check data for FDP user with FDP org
            self._print_changelist_start_with_right_org(model_txt='person', user_role=user_role)
            self._check_admin_change_list_views(models_where_data_never_appears=[], **check_params)
            self._print_create_instance_start_with_right_org(model_txt='person', user_role=user_role)
            self._check_admin_create_instance_views(models_where_data_never_appears=[Person], **check_params)
            self._print_load_change_instance_start_with_right_org(model_txt='person', user_role=user_role)
            self._load_admin_change_instance_views(**check_params)
            self._print_change_instance_start_with_right_org(model_txt='person', user_role=user_role)
            self._check_admin_change_instance_views(models_where_data_never_appears=[Person], **check_params)
            self._print_load_history_start_with_right_org(model_txt='person', user_role=user_role)
            self._load_admin_history_views(**check_params)
            self._print_load_delete_start_with_right_org(model_txt='person', user_role=user_role)
            self._load_admin_delete_views(**check_params)
            # change FDP user's organization
            fdp_user.fdp_organization = other_fdp_org
            fdp_user.full_clean()
            fdp_user.save()
            # check data for FDP user with FDP org
            self._print_changelist_start_with_wrong_org(model_txt='person', user_role=user_role)
            self._check_admin_change_list_views(models_where_data_never_appears=[], **check_params)
            self._print_create_instance_start_with_wrong_org(model_txt='person', user_role=user_role)
            self._check_admin_create_instance_views(models_where_data_never_appears=[Person], **check_params)
            self._print_load_change_instance_start_with_wrong_org(model_txt='person', user_role=user_role)
            self._load_admin_change_instance_views(**check_params)
            self._print_change_instance_start_with_wrong_org(model_txt='person', user_role=user_role)
            self._check_admin_change_instance_views(models_where_data_never_appears=[Person], **check_params)
            self._print_load_history_start_with_wrong_org(model_txt='person', user_role=user_role)
            self._load_admin_history_views(**check_params)
            self._print_load_delete_start_with_wrong_org(model_txt='person', user_role=user_role)
            self._load_admin_delete_views(**check_params)
        # remove persons with different confidentiality levels
        self.__delete_persons_related_data()

    def __test_incident_admin_views(self, fdp_org, other_fdp_org):
        """ Test for Admin Changelist, Create Instance, Change Instance, Delete Instance and History Views all
        permutations of user roles, confidentiality levels and models linked to Incident directly and indirectly.

        :param fdp_org: FDP organization that may be linked to users and data.
        :param other_fdp_org: Another FDP organization that may be linked to users and data.
        :return: Nothing
        """
        # add incidents with different confidentiality levels
        models = self.__add_incidents_related_data(fdp_org=fdp_org)
        # number of users already in database
        num_of_users = FdpUser.objects.all().count() + 1
        # test for all user types
        for i, user_role in enumerate(self._user_roles):
            # skip for anonymous user
            if user_role[self._is_anonymous_key]:
                continue
            # create the FDP user in the test database
            fdp_user = self._create_fdp_user(
                is_host=user_role[self._is_host_key],
                is_administrator=user_role[self._is_administrator_key],
                is_superuser=user_role[self._is_superuser_key],
                email_counter=i + num_of_users
            )
            # keyword arguments to expand as parameters into the check methods below
            check_params = {
                'fdp_user': fdp_user,
                'fdp_org': fdp_org,
                'password': self._password,
                'models_to_test': models,
                'related_text': 'incident',
            }
            # check data for FDP user without FDP org
            self._print_changelist_start_without_org(model_txt='incident', user_role=user_role)
            self._check_admin_change_list_views(models_where_data_never_appears=[], **check_params)
            self._print_create_instance_start_without_org(model_txt='incident', user_role=user_role)
            self._check_admin_create_instance_views(models_where_data_never_appears=[Incident], **check_params)
            self._print_load_change_instance_start_without_org(model_txt='incident', user_role=user_role)
            self._load_admin_change_instance_views(**check_params)
            self._print_change_instance_start_without_org(model_txt='incident', user_role=user_role)
            self._check_admin_change_instance_views(models_where_data_never_appears=[Incident], **check_params)
            self._print_load_history_start_without_org(model_txt='incident', user_role=user_role)
            self._load_admin_history_views(**check_params)
            self._print_load_delete_start_without_org(model_txt='incident', user_role=user_role)
            self._load_admin_delete_views(**check_params)
            # change FDP user's organization
            fdp_user.fdp_organization = fdp_org
            fdp_user.full_clean()
            fdp_user.save()
            # check data for FDP user with FDP org
            self._print_changelist_start_with_right_org(model_txt='incident', user_role=user_role)
            self._check_admin_change_list_views(models_where_data_never_appears=[], **check_params)
            self._print_create_instance_start_with_right_org(model_txt='incident', user_role=user_role)
            self._check_admin_create_instance_views(models_where_data_never_appears=[Incident], **check_params)
            self._print_load_change_instance_start_with_right_org(model_txt='incident', user_role=user_role)
            self._load_admin_change_instance_views(**check_params)
            self._print_change_instance_start_with_right_org(model_txt='incident', user_role=user_role)
            self._check_admin_change_instance_views(models_where_data_never_appears=[Incident], **check_params)
            self._print_load_history_start_with_right_org(model_txt='incident', user_role=user_role)
            self._load_admin_history_views(**check_params)
            self._print_load_delete_start_with_right_org(model_txt='incident', user_role=user_role)
            self._load_admin_delete_views(**check_params)
            # change FDP user's organization
            fdp_user.fdp_organization = other_fdp_org
            fdp_user.full_clean()
            fdp_user.save()
            # check data for FDP user with FDP org
            self._print_changelist_start_with_wrong_org(model_txt='incident', user_role=user_role)
            self._check_admin_change_list_views(models_where_data_never_appears=[], **check_params)
            self._print_create_instance_start_with_wrong_org(model_txt='incident', user_role=user_role)
            self._check_admin_create_instance_views(models_where_data_never_appears=[Incident], **check_params)
            self._print_load_change_instance_start_with_wrong_org(model_txt='incident', user_role=user_role)
            self._load_admin_change_instance_views(**check_params)
            self._print_change_instance_start_with_wrong_org(model_txt='incident', user_role=user_role)
            self._check_admin_change_instance_views(models_where_data_never_appears=[Incident], **check_params)
            self._print_load_history_start_with_wrong_org(model_txt='incident', user_role=user_role)
            self._load_admin_history_views(**check_params)
            self._print_load_delete_start_with_wrong_org(model_txt='incident', user_role=user_role)
            self._load_admin_delete_views(**check_params)
        # remove incidents with different confidentiality levels
        self.__delete_incidents_related_data()

    def test_admin_views(self):
        """ Test for Admin Changelist, Create Instance, Change Instance, Delete Instance and History Views all
        permutations of user roles, confidentiality levels and relevant models.

        :return: Nothing
        """
        logger.debug(
            _('\nStarting test for Core Data Admin changelist, create instance, change instance, delete instance and '
              'history views for all permutations of user roles, confidentiality levels and relevant models')
        )
        fdp_org = FdpOrganization.objects.create(name='FdpOrganization1Core')
        other_fdp_org = FdpOrganization.objects.create(name='FdpOrganization2Core')
        self.__test_person_admin_views(fdp_org=fdp_org, other_fdp_org=other_fdp_org)
        self.__test_incident_admin_views(fdp_org=fdp_org, other_fdp_org=other_fdp_org)
        logger.debug(_('\nSuccessfully finished test for Core Data Admin changelist, create instance, change instance, '
                'delete instance and history views for all permutations of user roles, confidentiality levels and '
                'relevant models\n\n'))

    def test_download_person_photo_view(self):
        """ Test for Download Person Photo View for all permutations of user roles and confidentiality levels.

        :return: Nothing
        """
        logger.debug(_('\nStarting test for Download Person Photo view for all permutations of user roles and'
                ' confidentiality levels'))
        fdp_org = FdpOrganization.objects.create(name='FdpOrganizationDlPerPh1')
        other_fdp_org = FdpOrganization.objects.create(name='FdpOrganizationDlPerPh2')
        self.__test_download_person_photo_view(fdp_org=fdp_org, other_fdp_org=other_fdp_org)
        logger.debug(_('\nSuccessfully finished test for Download Person Photo view for all permutations of user roles and '
                'confidentiality levels\n\n'))


class UnitTests(AbstractTestCase):
    def test_grouping_get_profile_url(self):
        # Given there is a group
        group = Grouping.objects.create(name="Hello World")
        # When I reference get_profile_url
        url = group.get_profile_url
        # Then I should get the url to view it
        self.assertIn('command', url)

<<<<<<< HEAD
    def test_person_grouping_as_of_bounding_dates(self):
=======
    def test_person_grouping_at_least_since_bounding_dates(self):
>>>>>>> 095c9a26
        # Given the following truth table
        truth_table = [
            {
                'output': 'from 04/28/2010 until unknown-end-date',
                'inputs':
                    {
                        'is_inactive': True,
                        'end_year': 0,
                        'end_month': 0,
                        'end_day': 0,
                        'start_year': 2010,
                        'start_month': 4,
                        'start_day': 28,
                    }
            },
            {
                'output': 'from 04/28/2010',
                'inputs':
                    {
                        'is_inactive': False,
                        'end_year': 0,
                        'end_month': 0,
                        'end_day': 0,
                        'start_year': 2010,
                        'start_month': 4,
                        'start_day': 28,
                    }
            },
            {
                'output': 'from 04/28/2010 until 04/28/2020',
                'inputs':
                    {
                        'is_inactive': True,
                        'end_year': 2020,
                        'end_month': 4,
                        'end_day': 28,
                        'start_year': 2010,
                        'start_month': 4,
                        'start_day': 28,
                    }
            },
            {
                'output': 'from 04/28/2010 until 04/28/2020',
                'inputs':
                    {
                        'is_inactive': False,
                        'end_year': 2020,
                        'end_month': 4,
                        'end_day': 28,
                        'start_year': 2010,
                        'start_month': 4,
                        'start_day': 28,
                    }
            }
        ]

        for i, scenario in enumerate(truth_table):
            with self.subTest(scenario=(i, scenario)):
                with transaction.atomic():  # ... maintain test isolation
                    person = Person.objects.create(name='Test Person')
                    grouping = Grouping.objects.create(name='Test Group')
                    self.assertEqual(1, len(Person.objects.all()))
                    person_grouping = PersonGrouping.objects.create(
                        person=person,
                        grouping=grouping,
                        is_inactive=scenario['inputs']['is_inactive'],
                        end_year=scenario['inputs']['end_year'],
                        end_month=scenario['inputs']['end_month'],
                        end_day=scenario['inputs']['end_day'],
                        start_year=scenario['inputs']['start_year'],
                        start_month=scenario['inputs']['start_month'],
                        start_day=scenario['inputs']['start_day'],
                    )

<<<<<<< HEAD
                    # WHEN I call as_of_bounding_dates on the given inputs
                    #
                    #
                    result = person_grouping.as_of_bounding_dates
=======
                    # WHEN I call at_least_since_bounding_dates on the given inputs
                    #
                    #
                    result = person_grouping.at_least_since_bounding_dates
>>>>>>> 095c9a26

                    # THEN I should get the respective output from the truth table
                    #
                    #
                    self.assertEqual(
                        scenario['output'],
                        result
                    )
                    transaction.set_rollback(True)  # ... maintain test isolation<|MERGE_RESOLUTION|>--- conflicted
+++ resolved
@@ -529,11 +529,7 @@
         # Then I should get the url to view it
         self.assertIn('command', url)
 
-<<<<<<< HEAD
-    def test_person_grouping_as_of_bounding_dates(self):
-=======
     def test_person_grouping_at_least_since_bounding_dates(self):
->>>>>>> 095c9a26
         # Given the following truth table
         truth_table = [
             {
@@ -608,17 +604,10 @@
                         start_day=scenario['inputs']['start_day'],
                     )
 
-<<<<<<< HEAD
-                    # WHEN I call as_of_bounding_dates on the given inputs
-                    #
-                    #
-                    result = person_grouping.as_of_bounding_dates
-=======
                     # WHEN I call at_least_since_bounding_dates on the given inputs
                     #
                     #
                     result = person_grouping.at_least_since_bounding_dates
->>>>>>> 095c9a26
 
                     # THEN I should get the respective output from the truth table
                     #
