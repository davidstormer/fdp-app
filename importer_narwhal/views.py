import os
import tempfile
from pathlib import Path
from zipfile import ZipFile

import kombu
from django.contrib import messages
from django.utils import timezone
import tablib
from django import forms
from django.core.files import File
from django.core.paginator import Paginator
from django.forms import MultipleChoiceField
from django.shortcuts import render, redirect
from django.urls import reverse
from django.utils import timezone
from django.views import View
<<<<<<< HEAD
from importer_narwhal.celerytasks import background_do_dry_run, celery_app, background_run_import_batch
from importer_narwhal.models import ImportBatch
from importer_narwhal.narwhal import do_dry_run, run_import_batch, resource_model_mapping
=======
from django.views.generic import DetailView, CreateView, ListView
from tablib import Dataset

from fdp import settings
from importer_narwhal.models import ImportBatch, ExportBatch, MODEL_ALLOW_LIST
from importer_narwhal.narwhal import do_dry_run, run_import_batch, resource_model_mapping, do_export, run_export_batch
from inheritable.models import AbstractUrlValidator, AbstractConfiguration
from importer_narwhal.celerytasks import background_do_dry_run, celery_app, background_run_import_batch, \
    background_run_export_batch
>>>>>>> 9d30816f

from inheritable.views import HostAdminSyncTemplateView, HostAdminSyncListView, HostAdminSyncDetailView, \
    HostAdminAccessMixin, HostAdminSyncCreateView, SecuredSyncView


class MappingsView(HostAdminSyncTemplateView):
    template_name = 'importer_narwhal/mappings.html'

    def get_context_data(self, **kwargs):
        context = super(MappingsView, self).get_context_data(**kwargs)
        context.update({
            'title': 'Importer Mappings',
            'mappings': resource_model_mapping,
        })
        return context


class BatchListingLandingView(HostAdminSyncListView):
    model = ImportBatch
    paginate_by = 25
    queryset = ImportBatch.objects.all().order_by('-pk')

    def get_context_data(self, **kwargs):
        context = super().get_context_data(**kwargs)
        context['title'] = 'Importer'
        return context


class ImportBatchCreateView(HostAdminSyncCreateView):

    model = ImportBatch
    fields = ['import_sheet', 'target_model_name']

    def get_context_data(self, **kwargs):
        context = super().get_context_data(**kwargs)
        context['title'] = 'Import batch setup'
        context['stepper_number'] = 1
        return context


<<<<<<< HEAD
def try_celery_task_or_fallback_to_synchronous_call(celery_task, fallback_function, batch_record: ImportBatch, request):
=======
def try_celery_task_or_fallback_to_synchronous_call(
        celery_task,
        fallback_function,
        batch_record: ImportBatch or ExportBatch,
        request):
>>>>>>> 9d30816f
    try:
        celery_ping_result = celery_app.control.ping()  # Make sure that Celery is configured and working
        if celery_ping_result:
            celery_task = celery_task.delay(batch_record.pk)
        else:
            raise Exception("No Celery workers found. Is the Celery daemon running?")
    except kombu.exceptions.OperationalError as e:
        messages.add_message(
            request,
            messages.WARNING,
            f'\'Celery\' background tasks misconfigured or missing. Falling back to synchronous mode. Long '
            f'running imports may fail quietly. Contact your systems administrator to address this issue. Message '
            f'broker unavailable: "{e}"'
        )
        fallback_function(batch_record)
    except Exception as e:
        messages.add_message(
            request,
            messages.WARNING,
            f'\'Celery\' background tasks misconfigured or missing. Falling back to synchronous mode. Long '
            f'running imports may fail quietly. Contact your systems administrator to address this issue. "{e}"'
        )
        fallback_function(batch_record)


class StartDryRun(HostAdminAccessMixin, View):

    def post(self, request, *args, **kwargs):
        # Record a provisional start time; this will be overwritten by do_dry_run().
        batch_record = ImportBatch.objects.get(pk=kwargs['pk'])
        batch_record.dry_run_started = timezone.now()
        batch_record.save()
        try_celery_task_or_fallback_to_synchronous_call(
            background_do_dry_run,
            do_dry_run,
            batch_record,
            self.request
        )
        return redirect(reverse('importer_narwhal:batch', kwargs={'pk': kwargs['pk']}))


class RunImportBatch(HostAdminAccessMixin, View):

    def post(self, request, *args, **kwargs):
        # Record a provisional start time; this will be overwritten by run_import_batch().
        batch_record = ImportBatch.objects.get(pk=kwargs['pk'])
        batch_record.started = timezone.now()
        batch_record.save()
        try_celery_task_or_fallback_to_synchronous_call(
            background_run_import_batch,
            run_import_batch,
            batch_record,
            self.request
        )
        return redirect(reverse('importer_narwhal:batch', kwargs={'pk': kwargs['pk']})
                        + '?show_workflow_after_completion=true')


class ImportBatchDetailView(HostAdminSyncDetailView):

    model = ImportBatch

    def get_template_names(self):
        context = self.get_context_data()
        if context['state'] == 'pre-validate':
            return f"importbatch_detail_pre-validate.html"
        elif context['state'] == "mid-validate":
            return f"importbatch_detail_mid-validate.html"
        elif context['state'] == "post-validate-errors":
            return f"importbatch_detail_post-validate-errors.html"
        elif context['state'] == "post-validate-ready":
            return f"importbatch_detail_post-validate-ready.html"
        elif context['state'] == "mid-import":
            return f"importbatch_detail_mid-import.html"
        elif context['state'] == "post-import-failed":
            return f"importbatch_detail_post-import-failed.html"
        elif context['state'] == "complete":
            return f"importbatch_detail_complete.html"
        else:
            return super().get_template_names()

    def get_context_data(self, **kwargs):
        context = super().get_context_data(**kwargs)
        context['title'] = f"Import batch: {context['object'].pk}"

        stepper_states = {
            'pre-validate': 2,
            'mid-validate': 2,
            'post-validate-errors': 2,
            'post-validate-ready': 3,
            'mid-import': 3,
            'post-import-failed': 4,
            'complete': 4,
        }
        context['state'] = context['object'].state
        context['stepper_number'] = stepper_states[context['object'].state]

        # Add extra state mode for when user has just completed import
        # Won't show when the user navigates to the page from the import batch history listing
        if context['object'].completed and not self.request.GET.get('show_workflow_after_completion'):
            context['hide_stepper'] = True

        # Additional prep
        if context['state'] == 'pre-validate':
            with context['object'].import_sheet.file.open() as import_sheet_raw:
                try:
                    context['preview_data'] = tablib.Dataset().load(import_sheet_raw.read().decode("utf-8-sig"), "csv")
                except Exception as e:
                    error_dataset = tablib.Dataset()
                    error_dataset.headers = (f'Error cannot read CSV file "{os.path.basename(import_sheet_raw.name)}":'
                                             f' {e.__repr__()}',)
                    context['preview_data'] = error_dataset

        if context['object'].completed:
            context['duration'] = context['object'].completed - context['object'].started

        # Pagination
        page_number = self.request.GET.get('page')
        imported_rows_paginator = Paginator(
            context['object'].imported_rows.all().order_by('row_number').values(), 100)
        error_rows_paginator = Paginator(
            context['object'].error_rows.all().order_by('row_number').values(), 100)
        context['error_rows_paginated'] = error_rows_paginator.get_page(page_number or 1)
        context['imported_rows_paginated'] = imported_rows_paginator.get_page(page_number or 1)
        context['page_obj'] = context['error_rows_paginated'] or context['imported_rows_paginated']

        return context


class ExporterLandingView(HostAdminSyncListView):
    model = ExportBatch
    paginate_by = 25
    queryset = ExportBatch.objects.all().order_by('-pk')

    def get_context_data(self, **kwargs):
        context = super().get_context_data(**kwargs)
        context['title'] = 'Exporter'
        return context


class ExportBatchCreateView(HostAdminSyncCreateView):
    model = ExportBatch
    fields = ['models_to_export']

    def get_context_data(self, **kwargs):
        context = super().get_context_data(**kwargs)
        context['title'] = 'Export batch setup'
        return context

    def get_form(self, form_class=None):
        form = super().get_form(form_class=form_class)

        form.fields['models_to_export'] = MultipleChoiceField(
            choices=zip(MODEL_ALLOW_LIST, MODEL_ALLOW_LIST)
        )
        return form

    def post(self, request, *args, **kwargs):
        result = super().post(request, *args, **kwargs)
        self.object.started = timezone.now()
        self.object.save()
        try_celery_task_or_fallback_to_synchronous_call(
            background_run_export_batch,
            run_export_batch,
            self.object,
            self.request
        )
        return redirect(reverse('importer_narwhal:exporter-batch', kwargs={'pk': self.object.pk}))


class ExportBatchDetailView(HostAdminSyncDetailView):
    model = ExportBatch

    def get_context_data(self, **kwargs):
        context = super().get_context_data(**kwargs)
        context['title'] = f"Export batch: {context['object'].pk}"
        return context


class DownloadExportFileView(SecuredSyncView):
    """ View that allows users to download an import file.

    """
    def get(self, request, path):
        """ Retrieve the requested import file.

        :param request: Http request object.
        :param path: Full path for the import file.
        :return: Import file to download or link to download file.
        """
        if not path:
            raise Exception('No import file path was specified')
        else:
            user = request.user
            # verify that user has import access
            if not user.has_import_access:
                raise Exception('Access is denied to import file')
            # value that will be in import file's file field
            file_field_value = '{b}{p}'.format(b='data-exports/', p=path)
            # import file filtered for whether it exists
            unfiltered_queryset = ExportBatch.objects.all()
            # import file does not exist
            if file_field_value and not unfiltered_queryset.filter(export_file=file_field_value).exists():
                raise Exception('User does not have access to import file')
            # if hosted in Microsoft Azure, storing import files in an Azure Storage account is required
            if AbstractConfiguration.is_using_azure_configuration():
                return self.serve_azure_storage_static_file(name=file_field_value)
            # otherwise use default mechanism to serve files
            else:
                return self.serve_static_file(
                    request=request,
                    path=path,
                    absolute_base_url=settings.MEDIA_URL,
                    relative_base_url='data-exports/',
                    document_root=settings.MEDIA_ROOT
                )<|MERGE_RESOLUTION|>--- conflicted
+++ resolved
@@ -15,11 +15,6 @@
 from django.urls import reverse
 from django.utils import timezone
 from django.views import View
-<<<<<<< HEAD
-from importer_narwhal.celerytasks import background_do_dry_run, celery_app, background_run_import_batch
-from importer_narwhal.models import ImportBatch
-from importer_narwhal.narwhal import do_dry_run, run_import_batch, resource_model_mapping
-=======
 from django.views.generic import DetailView, CreateView, ListView
 from tablib import Dataset
 
@@ -29,7 +24,6 @@
 from inheritable.models import AbstractUrlValidator, AbstractConfiguration
 from importer_narwhal.celerytasks import background_do_dry_run, celery_app, background_run_import_batch, \
     background_run_export_batch
->>>>>>> 9d30816f
 
 from inheritable.views import HostAdminSyncTemplateView, HostAdminSyncListView, HostAdminSyncDetailView, \
     HostAdminAccessMixin, HostAdminSyncCreateView, SecuredSyncView
@@ -70,15 +64,11 @@
         return context
 
 
-<<<<<<< HEAD
-def try_celery_task_or_fallback_to_synchronous_call(celery_task, fallback_function, batch_record: ImportBatch, request):
-=======
 def try_celery_task_or_fallback_to_synchronous_call(
         celery_task,
         fallback_function,
         batch_record: ImportBatch or ExportBatch,
         request):
->>>>>>> 9d30816f
     try:
         celery_ping_result = celery_app.control.ping()  # Make sure that Celery is configured and working
         if celery_ping_result:
