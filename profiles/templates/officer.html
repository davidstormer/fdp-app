--- conflicted
+++ resolved
@@ -101,11 +101,7 @@
                 <li>
                     <span>{{ object.officer_title.title.name }}</span>
                     <div class="identification-meta">
-<<<<<<< HEAD
-                        <span class="dates">{% if object.officer_title.as_of_bounding_dates %}{{ object.officer_title.as_of_bounding_dates }}{% endif %}</span>
-=======
                         <span class="dates">{% if object.officer_title.at_least_since_bounding_dates %}{{ object.officer_title.at_least_since_bounding_dates }}{% endif %}</span>
->>>>>>> 095c9a26
                     </div>
                 </li>
 
@@ -113,11 +109,7 @@
                 <li>
                     <span>{{ title.title.name }}</span>
                     <div class="identification-meta">
-<<<<<<< HEAD
-                        <span class="dates">{% if title.as_of_bounding_dates %}{{ title.as_of_bounding_dates }}{% endif %}</span>
-=======
                         <span class="dates">{% if title.at_least_since_bounding_dates %}{{ title.at_least_since_bounding_dates }}{% endif %}</span>
->>>>>>> 095c9a26
                     </div>
                 </li>
                 {% endfor %}
@@ -162,15 +154,9 @@
                 <li>
                     <span class="label">{{ identifier.person_identifier_type }}:</span>
                     <span>{{ identifier.identifier }}</span>
-<<<<<<< HEAD
-                    {% if identifier.as_of_bounding_dates %}
-                    <div class="identification-meta">
-                        <span class="dates">{{ identifier.as_of_bounding_dates }}</span>
-=======
                     {% if identifier.at_least_since_bounding_dates %}
                     <div class="identification-meta">
                         <span class="dates">{{ identifier.at_least_since_bounding_dates }}</span>
->>>>>>> 095c9a26
                     </div>
                     {% endif %}
                 </li>
@@ -185,11 +171,7 @@
                         <span><a href="{{ object.officer_command.grouping.get_profile_url }}">{{ object.officer_command.grouping.name }}</a></span>
                         <div class="identification-meta">
                             <span>{{ object.officer_command.type.name }}</span>
-<<<<<<< HEAD
-                            {% if object.officer_command.as_of_bounding_dates %}<span class="dates">{{ object.officer_command.as_of_bounding_dates }}</span>{% endif %}
-=======
                             {% if object.officer_command.at_least_since_bounding_dates %}<span class="dates">{{ object.officer_command.at_least_since_bounding_dates }}</span>{% endif %}
->>>>>>> 095c9a26
                         </div>
                     </li>
                 {% for command in object.officer_commands %}
@@ -197,11 +179,7 @@
                         <span><a href="{{ command.grouping.get_profile_url }}">{{ command.grouping.name }}</a></span>
                         <div class="identification-meta">
                             <span>{{ command.type.name }}</span>
-<<<<<<< HEAD
-                            {% if command.as_of_bounding_dates %}<span class="dates">{{ command.as_of_bounding_dates }}</span>{% endif %}
-=======
                             {% if command.at_least_since_bounding_dates %}<span class="dates">{{ command.at_least_since_bounding_dates }}</span>{% endif %}
->>>>>>> 095c9a26
                         </div>
                     </li>
                 {% endfor %}
@@ -233,11 +211,7 @@
                             <tbody>
                             {% for officer_payment in object.officer_payments %}
                                 <tr>
-<<<<<<< HEAD
-                                    <td>{{ officer_payment.as_of_bounding_dates|capfirst }}</td>
-=======
                                     <td>{{ officer_payment.at_least_since_bounding_dates|capfirst }}</td>
->>>>>>> 095c9a26
                                     <td>${{ officer_payment.base_salary }}</td>
                                     <td>{{ officer_payment.regular_hours|table_cell }}</td>
                                     <td>{{ officer_payment.regular_gross_pay|table_cell_currency }}</td>
@@ -278,11 +252,7 @@
         {% for relationship in object.relationships %}
             <li>
                 {% link_to_others relationship.subject_person %} {{ relationship.type.name }} {% link_to_others relationship.object_person %}
-<<<<<<< HEAD
-                {% if relationship.as_of_bounding_dates %}({{ relationship.as_of_bounding_dates }}){% endif %}
-=======
                 {% if relationship.at_least_since_bounding_dates %}({{ relationship.at_least_since_bounding_dates }}){% endif %}
->>>>>>> 095c9a26
             </li>
         {% endfor %}
         </ul>
