--- conflicted
+++ resolved
@@ -2,10 +2,7 @@
 
 from django.contrib import messages
 from django.core.paginator import Paginator
-<<<<<<< HEAD
-=======
 from django.shortcuts import redirect
->>>>>>> eab0244d
 from django.views.generic import TemplateView
 
 from inheritable.models import AbstractUrlValidator, AbstractSearchValidator, \
@@ -332,28 +329,6 @@
     template_name = "officer_search_roundup.html"
 
     def get(self, request, *args, **kwargs):
-<<<<<<< HEAD
-
-        results = Person.objects.search_all_fields('', request.user)
-
-        paginator = Paginator(results, 50)
-
-        page_number = request.POST.get('page')
-        page_obj = paginator.get_page(page_number)
-        return self.render_to_response({
-            'title': 'Officer Search',
-            'query': '',
-            'sort': 'relevance',
-            'page_obj': page_obj,
-            'number_of_results': results.count(),
-            'groups': Grouping.objects.filter(is_law_enforcement=True).order_by('name'),
-        })
-
-    # Handle searches via POST so that the query string is kept out of the URL (security)
-    def post(self, request, *args, **kwargs):
-        query_string = request.POST.get('q')
-        sort = request.POST.get('sort') or 'relevance'
-=======
         # when the user first navigates to the page it will be a get request
         # but all of our logic is in the post function. So just trick the view into
         # handling the GET request as if it was a POST.
@@ -366,7 +341,6 @@
         sort = request.POST.get('sort') or 'relevance'
         page_number = request.POST.get('page')
 
->>>>>>> eab0244d
         try:
             group = Grouping.objects.get(pk=request.POST.get('group'))
         except Grouping.DoesNotExist:
@@ -385,14 +359,6 @@
             # Do nothing, because the results are already ordered by relevance by default
             pass
 
-<<<<<<< HEAD
-        paginator = Paginator(results, 50)
-
-        page_number = request.POST.get('page')
-        page_obj = paginator.get_page(page_number)
-        return self.render_to_response({
-            'title': 'Officer Search',
-=======
         # Log this query to the OfficerSearch log
         if query_string:
             OfficerSearch.objects.create_officer_search(
@@ -417,17 +383,12 @@
         page_obj = paginator.get_page(page_number)
         return self.render_to_response({
             'title': 'Person Search',
->>>>>>> eab0244d
             'query': query_string,
             'within_group': group,
             'sort': sort,
             'page_obj': page_obj,
             'number_of_results': results.count(),
-<<<<<<< HEAD
-            'groups': Grouping.objects.filter(is_law_enforcement=True).order_by('name'),
-=======
             'groups': related_groups,
->>>>>>> eab0244d
         })
 
 
